import os
import json
import logging
from typing import Dict, List, Any
from datetime import datetime
from pathlib import Path
from dotenv import load_dotenv
from dataclasses import asdict, is_dataclass
from .config import Config
from .population import Population
from .candidate import Candidate
from .mediator import Mediator, DebateTranscript, MediatorStatement, CandidateStatement
from .social_media import SocialMedia, Post
from . import llm_client

logger = logging.getLogger(__name__)


class DataclassJSONEncoder(json.JSONEncoder):
    """Custom JSON encoder that handles dataclass instances."""
    def default(self, obj):
        if is_dataclass(obj):
            return asdict(obj)
        return super().default(obj)


class GameEngine:
    def __init__(self, config: Config):
        self.config = config
        self.current_epoch = 0
        self.population: Population = Population()
        self.candidates: List[Candidate] = []
        self.mediator: Mediator = None
        self.social_media: SocialMedia = None
        self.debate_transcripts: List[DebateTranscript] = []

        # Initialize simulation output path
        self.simulation_id = datetime.now().strftime("%Y%m%d_%H%M%S")
        self.simulation_dir = None
        self.simulation_file = None

        # Initialize LLM client
        load_dotenv()
        api_key = os.getenv('GEMINI_API_KEY')
        if not api_key:
            raise ValueError("GEMINI_API_KEY not found in environment")
        self.llm_client = llm_client.create_client(api_key)
    
    def initialize_simulation_output(self, base_dir: str = "data/simulation") -> None:
        """
        Initialize the simulation output directory and file.

        Args:
            base_dir: Base directory for simulation outputs (default: "data/simulation")
        """
        # Create the simulation directory
        self.simulation_dir = Path(base_dir) / self.simulation_id
        self.simulation_dir.mkdir(parents=True, exist_ok=True)

        # Create the simulation file path
        self.simulation_file = self.simulation_dir / "epochs.jsonl"

        logger.info(f"Initialized simulation output at: {self.simulation_file}")

    def run(self) -> Dict[str, Any]:
        # Initialize simulation output if not already done
        if self.simulation_file is None:
            self.initialize_simulation_output()

        # Serialize constant metadata once at the start
        self._serialize_simulation_metadata()

        for epoch in range(self.config.num_epochs):
            self.current_epoch = epoch
            self._run_epoch()
            # Serialize state after each epoch
            self._serialize_epoch_state()

        return self._finalize_experiment()
    
    def _run_epoch(self) -> None:
        self._candidates_read_social_media()

        for topic_index in range(len(self.mediator.topics)):
            self._conduct_debate_on_topic(topic_index)

        self._population_consume_debate()
        self.population.update_beliefs_from_debate()
        self._personas_chat_with_peers()
        self.population.update_beliefs_from_chat()
        self._personas_post_to_social_media()
        self._population_react_to_posts()
        self.population.update_beliefs_from_social_media()
    
    def _candidates_read_social_media(self) -> None:
        logger.info(f"Candidates read latest posts")
        
        latest_feed = self.social_media.get_feed()
        logger.debug(f"Social Media Feed:\n{latest_feed}")

        for candidate in self.candidates:
            candidate.read_social_media_signals(latest_feed)
    
    def _conduct_debate_on_topic(self, topic_index: int) -> None:
        """
        Conduct a full debate on a topic with multiple questions.

        New flow:
        1. For each question:
           - Mediator proposes question (context-aware)
           - Mediator introduces question
           - Conduct turns on that question
           - Publish transcript

        Args:
            topic_index: Index of the topic to debate
        """
        if not self.mediator or not self.candidates:
            raise ValueError("No mediator or candidates configured")

        topic = self.mediator.topics[topic_index]
        logger.info(f"Starting debate on topic: '{topic.title}'")

        # Loop through questions for this topic
        for question_index in range(self.config.questions_per_topic):
            logger.info(f"Question {question_index + 1}/{self.config.questions_per_topic} for topic '{topic.title}'")

            # Step 1: Mediator proposes a question (context-aware)
            question = self.mediator.propose_question(
                topic=topic,
                previous_transcripts=self.debate_transcripts
            )

            # Step 2: Mediator introduces the question
            introduction = self.mediator.introduce_question(question)
            mediator_intro = MediatorStatement(
                mediator_id=self.mediator.id,
                statement=introduction,
                question=question
            )

            # Track all statements for this question
            all_statements = [mediator_intro]

            # Step 3: Conduct turns on this specific question
            for turn in range(self.config.turns_per_question):
                turn_statements = self.mediator.orchestrate_debate_turn(
                    question=question,
                    candidates=self.candidates,
                    turn_number=turn,
                    previous_statements=all_statements
                )
                all_statements.extend(turn_statements)
                logger.info(f"Turn {turn + 1}/{self.config.turns_per_question} completed with {len(turn_statements)} statements")


            # Step 4: Publish transcript for this question
            transcript = self.mediator.publish_debate_transcript(
                all_statements=all_statements,
                topic=topic,
                question=question,
                epoch=self.current_epoch,
                topic_index=topic_index,
                question_index=question_index
            )
            self.debate_transcripts.append(transcript)


            for candidate in self.candidates:
                candidate.reflect_on_debate(question, transcript)

            logger.info(f"Question debate complete. Transcript published (total statements: {len(all_statements)})")
    
    def _population_consume_debate(self) -> None:
        """Have all personas consume the latest debate transcript."""
        if self.debate_transcripts:
            latest_transcript = self.debate_transcripts[-1]
            self.population.consume_debate_content(latest_transcript)
            logger.info(f"Population consumed debate on topic: {latest_transcript.topic.title}")

    def _personas_chat_with_peers(self) -> None:
        """Orchestrate paired conversations between personas."""
        conversations = self.population.chat_with_peers()
        logger.info(f"Completed {len(conversations)} paired conversations")

    def _personas_post_to_social_media(self) -> None:
        """Have personas create and publish social media posts."""
        posts = self.population.create_social_media_posts(post_probability=0.4)
        if self.social_media:
            # Add posts to social media platform and get their IDs
            post_ids = []
            for post in posts:
                post_id = self.social_media.add_post(post)
                post_ids.append(post_id)
            logger.info(f"Published {len(post_ids)} posts to social media")

    def _population_react_to_posts(self) -> None:
        """Have personas react to social media posts."""
        if self.social_media:
            # Convert Post objects to dicts with updated like/dislike counts
            posts_as_dicts = []
            for post in self.social_media.posts:
                # Handle case where content might be a Post object instead of string
                content = post.content
                if isinstance(content, Post):
                    content = content.content  # Extract the actual string content

                posts_as_dicts.append({
                    "id": post.id,
                    "persona_id": post.persona_id,
                    "content": content,
                    "likes": post.likes,
                    "dislikes": post.dislikes
                })

            reaction_stats = self.population.react_to_posts(
                posts_as_dicts,
                self.social_media
            )
            logger.info(f"Reactions: {reaction_stats['total_reactions']} total "
                       f"({reaction_stats['thumbs_up']} 👍, {reaction_stats['thumbs_down']} 👎)")
    
    def _serialize_simulation_metadata(self) -> None:
        """
        Serialize constant simulation metadata to metadata.json.

        This includes:
        - Topics: Full topic definitions (id, title, description)
        - Candidates: Static profile (id, name, character) + initial policy positions
        - Population: Full demographics/features for each persona
        - Config: Simulation configuration parameters

        This file is written once at the start of the simulation.
        """
        if self.simulation_dir is None:
            logger.warning("Simulation directory not initialized. Call initialize_simulation_output() first.")
            return

        metadata = {
            "simulation_id": self.simulation_id,
            "config": {
                "population_size": self.config.population_size,
                "questions_per_topic": self.config.questions_per_topic,
                "turns_per_question": self.config.turns_per_question,
                "num_epochs": self.config.num_epochs,
                "random_seed": self.config.random_seed
            },
            "topics": self._serialize_topics(),
            "candidates": self._serialize_candidate_profiles(),
            "population": self._serialize_population_profiles()
        }

        metadata_file = self.simulation_dir / "metadata.json"
        with open(metadata_file, 'w') as f:
            json.dump(metadata, f, cls=DataclassJSONEncoder, indent=2)

        logger.info(f"Serialized simulation metadata to {metadata_file}")

    def _serialize_topics(self) -> List[Dict[str, Any]]:
        """Serialize all topic definitions."""
        if not self.mediator or not self.mediator.topics:
            return []

        topics = []
        for topic in self.mediator.topics:
            topics.append({
                "id": topic.id,
                "title": topic.title,
                "description": topic.description
            })

        return topics

    def _serialize_candidate_profiles(self) -> List[Dict[str, Any]]:
        """Serialize candidate static profiles including initial policy positions."""
        candidates = []

        for candidate in self.candidates:
            candidate_profile = {
                "id": candidate.id,
                "name": candidate.name,
                "character": candidate.character,
                "initial_policy_positions": dict(candidate.state.policy_positions)
            }
            candidates.append(candidate_profile)

        return candidates

    def _serialize_population_profiles(self) -> List[Dict[str, Any]]:
        """Serialize population demographics and static features."""
        profiles = []

        for persona in self.population.personas:
            profile = {
                "id": persona.id,
                "name": getattr(persona, 'name', persona.id),
                "demographics": getattr(persona, 'features', {})
            }
            profiles.append(profile)

        return profiles

    def _serialize_epoch_state(self) -> None:
        """
        Serialize the current epoch state and append it to the epochs.jsonl file.

        The format includes only dynamic data that changes each epoch:
        - epoch: Current epoch number
        - debates: List of debate transcripts for this epoch (with topic_id references only)
        - newsfeed: Social media posts from this epoch
        - candidates: Candidate dynamic state (policy positions and memory)
        - population_votes: Population dynamic state (beliefs and votes)
        """
        if self.simulation_file is None:
            logger.warning("Simulation file not initialized. Call initialize_simulation_output() first.")
            return

        epoch_data = {
            "epoch": self.current_epoch,
            "debates": self._serialize_debates(),
            "newsfeed": self._serialize_social_media(),
            "candidates": self._serialize_candidates(),
            "population_votes": self._serialize_population_votes()
        }

        # Append to JSONL file (one JSON object per line)
        with open(self.simulation_file, 'a') as f:
            json.dump(epoch_data, f, cls=DataclassJSONEncoder)
            f.write('\n')

        logger.info(f"Serialized epoch {self.current_epoch} to {self.simulation_file}")

    def _serialize_debates(self) -> List[Dict[str, Any]]:
        """Serialize debate transcripts for the current epoch (with topic_id references only)."""
        debates = []

        for transcript in self.debate_transcripts:
            if transcript.epoch == self.current_epoch:
                debate_data = {
                    "topic_id": transcript.topic.id,
                    "question": {
                        "id": transcript.question.id,
                        "text": transcript.question.text
                    },
                    "statements": []
                }

                for statement in transcript.statements:
                    if isinstance(statement, MediatorStatement):
                        debate_data["statements"].append({
                            "type": "mediator",
                            "mediator_id": statement.mediator_id,
                            "statement": statement.statement
                        })
                    elif isinstance(statement, CandidateStatement):
                        debate_data["statements"].append({
                            "type": "candidate",
                            "candidate_id": statement.candidate_id,
                            "statement": statement.statement
                        })

                debates.append(debate_data)

        return debates

    def _serialize_social_media(self) -> Dict[str, Any]:
        """Serialize social media posts."""
        if not self.social_media:
            return {"posts": []}

        posts = []
        for post in self.social_media.posts:
            # Handle case where content might be a Post object instead of string
            content = post.content
            if isinstance(content, Post):
                content = content.content  # Extract the actual string content

            posts.append({
                "id": post.id,
                "persona_id": post.persona_id,
                "content": content,
                "likes": post.likes,
                "dislikes": post.dislikes
            })

        return {"posts": posts}

    def _serialize_candidates(self) -> List[Dict[str, Any]]:
        """Serialize candidate dynamic state (policy positions and memory only)."""
        candidates = []

        for candidate in self.candidates:
            candidate_data = {
                "id": candidate.id,
                "policy_positions": candidate.state.policy_positions,
                "state_memory": candidate.state.memory
            }
            candidates.append(candidate_data)

        return candidates

    def _serialize_population_votes(self) -> List[Dict[str, Any]]:
<<<<<<< HEAD
        """Serialize population dynamic state (beliefs and policy positions only)."""
        votes = []

        for persona in self.population.personas:
            persona_data = {
                "id": persona.id,
                "policy_positions": {},
                "overall_vote": ""
            }

            # Add beliefs as policy positions with reasoning
            if hasattr(persona, 'beliefs') and persona.beliefs:
                for topic_id, belief in persona.beliefs.items():
                    persona_data["policy_positions"][topic_id] = {
                        "reasoning": belief,
                        "vote": ""  # Can be populated if vote tracking is implemented
                    }

            votes.append(persona_data)

        return votes
=======
        """Serialize population voting intentions and belief states."""
        return self.population.get_voting_data()
>>>>>>> 89ba9718

    def _finalize_experiment(self) -> Dict[str, Any]:
        pass

    def conduct_final_vote(self) -> Dict[str, Any]:
        candidate_names = [candidate.name for candidate in self.candidates]
        return self.population.conduct_vote(candidate_names)<|MERGE_RESOLUTION|>--- conflicted
+++ resolved
@@ -400,32 +400,8 @@
         return candidates
 
     def _serialize_population_votes(self) -> List[Dict[str, Any]]:
-<<<<<<< HEAD
-        """Serialize population dynamic state (beliefs and policy positions only)."""
-        votes = []
-
-        for persona in self.population.personas:
-            persona_data = {
-                "id": persona.id,
-                "policy_positions": {},
-                "overall_vote": ""
-            }
-
-            # Add beliefs as policy positions with reasoning
-            if hasattr(persona, 'beliefs') and persona.beliefs:
-                for topic_id, belief in persona.beliefs.items():
-                    persona_data["policy_positions"][topic_id] = {
-                        "reasoning": belief,
-                        "vote": ""  # Can be populated if vote tracking is implemented
-                    }
-
-            votes.append(persona_data)
-
-        return votes
-=======
         """Serialize population voting intentions and belief states."""
         return self.population.get_voting_data()
->>>>>>> 89ba9718
 
     def _finalize_experiment(self) -> Dict[str, Any]:
         pass
