--- conflicted
+++ resolved
@@ -69,10 +69,6 @@
     def _run_epoch(self) -> None:
         self._candidates_read_social_media()
 
-<<<<<<< HEAD
-=======
-        
->>>>>>> d6495cc8
         for topic_index in range(self.config.topics_per_epoch):
             self._conduct_debate_on_topic(topic_index)
 
@@ -171,7 +167,6 @@
             logger.info(f"Population consumed debate on topic: {latest_transcript.topic.title}")
 
     def _personas_update_beliefs_from_debate(self) -> None:
-<<<<<<< HEAD
         """Update all personas' beliefs based on debate knowledge."""
         for persona in self.population.get_all_personas():
             persona.update_beliefs(knowledge_category="debate_knowledge")
@@ -189,15 +184,6 @@
                 persona.update_beliefs(knowledge_category="chats")
         logger.info("All personas updated beliefs from chats")
 
-=======
-        self.population.update_beliefs("debate_knowledge")
-    
-    def _personas_chat_with_peers(self) -> None:
-        self.population.chat_with_peers()
-    
-    def _personas_update_beliefs_from_social(self) -> None:
-        self.population.update_beliefs("social_media_knowledge")
->>>>>>> d6495cc8
     
     def _personas_post_to_social_media(self) -> None:
         """Have personas create and publish social media posts."""
