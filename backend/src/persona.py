--- conflicted
+++ resolved
@@ -2,13 +2,9 @@
 from dotenv import load_dotenv
 import os
 import sys
-<<<<<<< HEAD
 from . import llm_client
-=======
 import uuid
-from . import llm_client
 from .social_media import Post
->>>>>>> d6495cc8
 
 class Persona:
     def __init__(self, persona_id: str):
@@ -316,7 +312,6 @@
 
         return "\n".join(lines)
     
-<<<<<<< HEAD
     def create_social_media_post(self, existing_posts: List[Dict[str, Any]]) -> Optional[str]:
         """
         Generate a social media post based on persona's context and existing posts.
@@ -368,7 +363,16 @@
             }
             self.posts.append(post)
 
-            return post_content
+            post_id = f"{self.id}_{uuid.uuid4().hex[:8]}"
+            content = "Random Post"  # Placeholder content
+
+            return Post(
+                id=post_id,
+                persona_id=self.id,
+                content=post_content,
+                likes=0,
+                dislikes=0
+            )
 
         except Exception as e:
             print(f"Error generating social media post: {e}")
@@ -434,27 +438,7 @@
         lines.append("Create a post that reflects your personality and beliefs.")
 
         return "\n".join(lines)
-=======
-    def create_social_media_post(self) -> Optional[Post]:
-        """
-        Create a social media post based on the persona's beliefs and recent knowledge.
-
-        Returns:
-            A Post object, or None if the persona chooses not to post
-        """
-        # For now, return a simple post with random content
-        # TODO: Implement LLM-based post generation based on beliefs and knowledge
-        post_id = f"{self.id}_{uuid.uuid4().hex[:8]}"
-        content = "Random Post"  # Placeholder content
-
-        return Post(
-            id=post_id,
-            persona_id=self.id,
-            content=content,
-            likes=0,
-            dislikes=0
-        )
->>>>>>> d6495cc8
+
     
     def react_to_post(self, post: Dict[str, Any]) -> Optional[str]:
         """
